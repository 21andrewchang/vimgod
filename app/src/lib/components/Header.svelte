<script lang="ts">
	import { user, signOut } from '$lib/stores/auth';
	import { onMount } from 'svelte';
	import { browser } from '$app/environment';
	import { page } from '$app/stores';
	import { goto } from '$app/navigation';

	const { variant = 'inline', size = 'large' } = $props<{
		variant?: 'fixed' | 'inline';
		size?: 'small' | 'large';
	}>();

	let isHeaderHovered = $state(false);
	let isUserIconHovered = $state(false);
	let isHelpHovered = $state(false);

	let showUserDropdown = $state(false);
	let dropdownHiding = $state(false);

	let iconRef = $state<HTMLDivElement | null>(null);
	let menuRef = $state<HTMLDivElement | null>(null);

	const serverUser = $derived($page.data?.user ?? null);
	const activeUser = $derived($user ?? serverUser);
	const isAuthed = $derived(activeUser !== null);
	const dbNameFromPage = $derived($page.data?.user?.name ?? null);
	const displayName = $derived(
		isAuthed
			? (dbNameFromPage ??
					activeUser?.user_metadata?.name ??
					activeUser?.email?.split('@')[0] ??
					'User')
			: ''
	);

	/* page-aware logo interactivity */
	const pathname = $derived($page.url?.pathname ?? '/');
	const isHome = $derived(pathname === '/' || pathname === '');
	const isProfile = $derived(pathname.startsWith('/profile'));
	const isTutorial = $derived(pathname.startsWith('/tutorial'));
	const logoIsInteractive = $derived(isProfile || isTutorial);

	function handleHeaderMouseEnter() {
		isHeaderHovered = true;
	}
	function handleHeaderMouseLeave() {
		isHeaderHovered = false;
	}

	function handleHeaderClick() {
		if (!logoIsInteractive) return;
		window.location.href = '/';
	}

	function openMenu() {
		if (dropdownHiding) return;
		if (!showUserDropdown) {
			showUserDropdown = true;
<<<<<<< HEAD
			requestAnimationFrame(() => {
				const first = menuRef?.querySelector('[role="menuitem"]') as HTMLElement | null;
				first?.focus();
			});
=======
>>>>>>> 1518fdd0
		}
	}
	function startDropdownHideAnimation() {
		dropdownHiding = true;
		setTimeout(() => {
			showUserDropdown = false;
			dropdownHiding = false;
		}, 100);
	}
	function closeMenu(animated = true) {
		if (!showUserDropdown) return;
		animated ? startDropdownHideAnimation() : (showUserDropdown = false);
	}
	function toggleMenu() {
		showUserDropdown ? closeMenu() : openMenu();
	}

	function handleUserIconClick() {
		if (!isAuthed) {
			window.location.href = '/login';
			return;
		}
		toggleMenu();
	}
	function handleDropdownAction(action: string) {
		closeMenu();
		switch (action) {
			case 'profile':
				window.location.href = '/profile';
				break;
			case 'settings':
				console.log('Settings clicked');
				break;
			case 'signout':
				signOut().then(() => {
					window.location.href = '/';
				});
				break;
		}
	}

	function onDocumentPointerDown(e: PointerEvent) {
		const t = e.target as Node;
		if (iconRef?.contains(t) || menuRef?.contains(t)) return;
		closeMenu();
	}
	function onTriggerKeydown(e: KeyboardEvent) {
		if (e.key === 'Enter' || e.key === ' ') {
			e.preventDefault();
			handleUserIconClick();
		} else if (e.key === 'Escape') {
			closeMenu();
		}
	}
	function onMenuKeydown(e: KeyboardEvent) {
		if (e.key === 'Escape') {
			e.preventDefault();
			closeMenu();
			(iconRef as HTMLElement | null)?.focus?.();
		}
	}
	onMount(() => {
		if (!browser) return;
		document.addEventListener('pointerdown', onDocumentPointerDown, { passive: true });
		return () => document.removeEventListener('pointerdown', onDocumentPointerDown);
	});

	const containerClass = $derived(
		variant === 'fixed'
			? 'fixed left-8 top-6 z-50 flex items-center justify-between w-full max-w-[calc(100vw-4rem)]'
			: 'flex items-center justify-between'
	);

	const logoClass = $derived(
		variant === 'fixed'
			? `flex items-center gap-2 max-[740px]:hidden ${logoIsInteractive ? 'cursor-pointer' : 'cursor-default'}`
			: `flex items-center gap-2 ${logoIsInteractive ? 'cursor-pointer' : 'cursor-default'}`
	);

	const greaterThanClass = $derived(
		size === 'small' ? 'text-2xl font-normal text-purple-400' : 'text-4xl font-normal'
	);
	const vimgodClass = $derived(size === 'small' ? 'text-xl font-medium' : 'text-3xl font-medium');
	const underscoreClass = $derived(
		size === 'small' ? 'text-xl font-medium' : 'text-3xl font-medium'
	);

	/* size-aware icon class for the tutorial button */
	const helpIconSizeClass = $derived(size === 'small' ? 'h-5 w-5' : 'h-6 w-6');
</script>

<div class={containerClass}>
	<!-- Left: Logo -->
	<div class="flex flex-row items-center">
		<div
			class={logoClass}
			{...logoIsInteractive
				? { role: 'button', tabindex: '0', 'aria-label': 'Go to home page' }
				: { role: 'img', tabindex: '-1', 'aria-label': 'vimgod' }}
			onmouseenter={handleHeaderMouseEnter}
			onmouseleave={handleHeaderMouseLeave}
			onclick={handleHeaderClick}
			onkeydown={(e) => {
				if (!logoIsInteractive) return;
				if (e.key === 'Enter' || e.key === ' ') {
					e.preventDefault();
					handleHeaderClick();
				}
			}}
			aria-disabled={logoIsInteractive ? 'false' : 'true'}
		>
			<span
				class={`${greaterThanClass} logo-mark`}
				style="color:#bc93f9; font-family:'Sono',sans-serif; font-weight:400; transform:translateY(-1px);"
			>
				{`>`}
			</span>
			<span
				class={`${vimgodClass} logo-word`}
				style="color:#e8e8e8; font-family:'DM Mono',sans-serif; font-weight:500;"
			>
				vimgod
			</span>
			<span
				class={`${underscoreClass} logo-cursor`}
				style={`color:#e8e8e8; font-family:'DM Mono',sans-serif; font-weight:500; transform:translateX(-8px);
				        animation:${isHeaderHovered ? 'blink 1s infinite' : 'none'};`}>_</span
			>
		</div>
	</div>

	<!-- Right: Tutorial icon + User -->
	<div class="flex items-center gap-2" class:max-[740px]:hidden={variant === 'fixed'}>
		<button
			class=" relative inline-flex items-center justify-center rounded-full !font-mono !text-lg text-white/40 outline-none transition hover:text-white"
			onclick={() => goto('/tutorial')}
		>
			<svg viewBox="0 0 512 512" class="h-4 w-4" aria-hidden="true" focusable="false">
				<path
					fill="currentColor"
					d="M396.138,85.295c-13.172-25.037-33.795-45.898-59.342-61.03C311.26,9.2,280.435,0.001,246.98,0.001
      c-41.238-0.102-75.5,10.642-101.359,25.521c-25.962,14.826-37.156,32.088-37.156,32.088c-4.363,3.786-6.824,9.294-6.721,15.056
      c0.118,5.77,2.775,11.186,7.273,14.784l35.933,28.78c7.324,5.864,17.806,5.644,24.875-0.518c0,0,4.414-7.978,18.247-15.88
      c13.91-7.85,31.945-14.173,58.908-14.258c23.517-0.051,44.022,8.725,58.016,20.717c6.952,5.941,12.145,12.594,15.328,18.68
      c3.208,6.136,4.379,11.5,4.363,15.574c-0.068,13.766-2.742,22.77-6.603,30.442c-2.945,5.729-6.789,10.813-11.738,15.744
      c-7.384,7.384-17.398,14.207-28.634,20.479c-11.245,6.348-23.365,11.932-35.612,18.68c-13.978,7.74-28.77,18.858-39.701,35.544
      c-5.449,8.249-9.71,17.686-12.416,27.641c-2.742,9.964-3.98,20.412-3.98,31.071c0,11.372,0,20.708,0,20.708
      c0,10.719,8.69,19.41,19.41,19.41h46.762c10.719,0,19.41-8.691,19.41-19.41c0,0,0-9.336,0-20.708c0-4.107,0.467-6.755,0.917-8.436
      c0.773-2.512,1.206-3.14,2.47-4.668c1.29-1.452,3.895-3.674,8.698-6.331c7.019-3.946,18.298-9.276,31.07-16.176
      c19.121-10.456,42.367-24.646,61.972-48.062c9.752-11.686,18.374-25.758,24.323-41.968c6.001-16.21,9.242-34.431,9.226-53.96
      C410.243,120.761,404.879,101.971,396.138,85.295z"
				/>
				<path
					fill="currentColor"
					d="M228.809,406.44c-29.152,0-52.788,23.644-52.788,52.788c0,29.136,23.637,52.772,52.788,52.772
      c29.136,0,52.763-23.636,52.763-52.772C281.572,430.084,257.945,406.44,228.809,406.44z"
				/>
			</svg>
		</button>

		<!-- User Icon + Username -->
		<div
			bind:this={iconRef}
			role="button"
			tabindex="0"
			class="relative flex cursor-pointer items-center p-2"
			onclick={handleUserIconClick}
			onkeydown={onTriggerKeydown}
			onmouseenter={() => (isUserIconHovered = true)}
			onmouseleave={() => (isUserIconHovered = false)}
			aria-label={isAuthed ? 'User menu' : 'Sign in'}
			aria-haspopup="menu"
			aria-expanded={isAuthed && showUserDropdown ? 'true' : 'false'}
			aria-controls="user-menu"
		>
			<svg
				width="20"
				height="20"
				viewBox="0 0 24 24"
				fill="none"
				stroke="currentColor"
				stroke-width="2"
				stroke-linecap="round"
				stroke-linejoin="round"
				shape-rendering="geometricPrecision"
				class="transition-colors duration-200"
				style="color: {isUserIconHovered ? 'white' : 'rgba(255, 255, 255, 0.4)'};"
			>
				<path d="M20 21.5v-2.5a4 4 0 0 0-4-4H8a4 4 0 0 0-4 4v2.5h16" />
				<circle cx="12" cy="7" r="4" />
			</svg>

			{#if isAuthed}
				<span
					class="ml-2 max-w-[12rem] truncate py-[1px] font-mono text-[14px] leading-[1.2] text-neutral-300 transition-colors duration-200"
					style="color: {isUserIconHovered ? 'white' : 'rgba(255,255,255,0.4)'};"
					>{displayName}</span
				>
			{/if}

<<<<<<< HEAD
			{#if isAuthed && showUserDropdown}
				<div
					id="user-menu"
					bind:this={menuRef}
					class="user-dropdown absolute right-0 top-full z-50 mt-1 w-40 rounded border border-neutral-700 bg-neutral-800 shadow-lg {dropdownHiding
						? 'hiding'
						: ''}"
					role="menu"
					tabindex="-1"
					style="font-family:'JetBrains Mono','Fira Code',ui-monospace,SFMono-Regular,Menlo,Consolas,'Liberation Mono',Monaco,monospace;"
					onkeydown={onMenuKeydown}
				>
					<div
						role="menuitem"
						tabindex="0"
						class="w-full px-2 py-1 text-left text-[13px] text-neutral-200 transition-all duration-200 hover:bg-neutral-700/60 hover:text-white focus:bg-neutral-700/40 focus:outline-none"
						onclick={() => handleDropdownAction('profile')}
					>
						user profile
					</div>
					<div
						role="menuitem"
						tabindex="0"
						class="w-full px-2 py-1 text-left text-[13px] text-neutral-200 transition-all duration-200 hover:bg-neutral-700/60 hover:text-white focus:bg-neutral-700/40 focus:outline-none"
						onclick={() => handleDropdownAction('settings')}
					>
						account settings
					</div>
					<hr class="border-neutral-700" />
					<div
						role="menuitem"
						tabindex="0"
						class="w-full px-2 py-1 text-left text-[13px] text-neutral-200 transition-all duration-200 hover:bg-neutral-700/60 hover:text-white focus:bg-neutral-700/40 focus:outline-none"
						onclick={() => handleDropdownAction('signout')}
					>
						sign out
					</div>
				</div>
			{/if}
		</div>
	</div>
=======
    {#if isAuthed}
        <span
            class="ml-2 text-[14px] text-neutral-300 font-mono max-w-[12rem] truncate transition-colors duration-200 leading-[1.2] py-[1px]"
            style="color: {isUserIconHovered ? 'white' : 'rgba(255,255,255,0.4)'};"
        >
            {displayName}
        </span>
    {/if}
  
      {#if isAuthed && showUserDropdown}
        <div
          id="user-menu"
          bind:this={menuRef}
          class="user-dropdown absolute top-full right-0 mt-1 w-40 bg-neutral-800 border border-neutral-700 rounded shadow-lg z-50 {dropdownHiding ? 'hiding' : ''}"
          role="menu"
          tabindex="-1"
          style="font-family: 'JetBrains Mono','Fira Code',ui-monospace,SFMono-Regular,Menlo,Consolas,'Liberation Mono',Monaco,monospace;"
          onkeydown={onMenuKeydown}
        >
          <div
            role="menuitem"
            tabindex="0"
            class="w-full px-2 py-1 text-left text-[13px] text-neutral-200 hover:text-white hover:bg-neutral-700/60 transition-all duration-200 focus:outline-none"
            onclick={() => handleDropdownAction('profile')}
          >user profile</div>
          <div
            role="menuitem"
            tabindex="0"
            class="w-full px-2 py-1 text-left text-[13px] text-neutral-200 hover:text-white hover:bg-neutral-700/60 transition-all duration-200 focus:outline-none"
            onclick={() => handleDropdownAction('settings')}
          >account settings</div>
          <hr class="border-neutral-700">
          <div
            role="menuitem"
            tabindex="0"
            class="w-full px-2 py-1 text-left text-[13px] text-neutral-200 hover:text-white hover:bg-neutral-700/60 transition-all duration-200 focus:outline-none"
            onclick={() => handleDropdownAction('signout')}
          >sign out</div>
        </div>
      {/if}
    </div>
  </div>
>>>>>>> 1518fdd0
</div>

<style>
	.user-dropdown {
		transform-origin: center top;
		animation: dropdownExpand 0.1s ease-out forwards;
	}
	.user-dropdown.hiding {
		animation: dropdownShrink 0.1s ease-in forwards;
	}

	@keyframes dropdownExpand {
		0% {
			transform: scale(0.3);
			opacity: 0;
		}
		100% {
			transform: scale(1);
			opacity: 1;
		}
	}
	@keyframes dropdownShrink {
		0% {
			transform: scale(1);
			opacity: 1;
		}
		100% {
			transform: scale(0.3);
			opacity: 0;
		}
	}

	@keyframes blink {
		0%,
		100% {
			opacity: 1;
		}
		50% {
			opacity: 0;
		}
	}
</style><|MERGE_RESOLUTION|>--- conflicted
+++ resolved
@@ -56,13 +56,6 @@
 		if (dropdownHiding) return;
 		if (!showUserDropdown) {
 			showUserDropdown = true;
-<<<<<<< HEAD
-			requestAnimationFrame(() => {
-				const first = menuRef?.querySelector('[role="menuitem"]') as HTMLElement | null;
-				first?.focus();
-			});
-=======
->>>>>>> 1518fdd0
 		}
 	}
 	function startDropdownHideAnimation() {
@@ -263,7 +256,6 @@
 				>
 			{/if}
 
-<<<<<<< HEAD
 			{#if isAuthed && showUserDropdown}
 				<div
 					id="user-menu"
@@ -305,50 +297,6 @@
 			{/if}
 		</div>
 	</div>
-=======
-    {#if isAuthed}
-        <span
-            class="ml-2 text-[14px] text-neutral-300 font-mono max-w-[12rem] truncate transition-colors duration-200 leading-[1.2] py-[1px]"
-            style="color: {isUserIconHovered ? 'white' : 'rgba(255,255,255,0.4)'};"
-        >
-            {displayName}
-        </span>
-    {/if}
-  
-      {#if isAuthed && showUserDropdown}
-        <div
-          id="user-menu"
-          bind:this={menuRef}
-          class="user-dropdown absolute top-full right-0 mt-1 w-40 bg-neutral-800 border border-neutral-700 rounded shadow-lg z-50 {dropdownHiding ? 'hiding' : ''}"
-          role="menu"
-          tabindex="-1"
-          style="font-family: 'JetBrains Mono','Fira Code',ui-monospace,SFMono-Regular,Menlo,Consolas,'Liberation Mono',Monaco,monospace;"
-          onkeydown={onMenuKeydown}
-        >
-          <div
-            role="menuitem"
-            tabindex="0"
-            class="w-full px-2 py-1 text-left text-[13px] text-neutral-200 hover:text-white hover:bg-neutral-700/60 transition-all duration-200 focus:outline-none"
-            onclick={() => handleDropdownAction('profile')}
-          >user profile</div>
-          <div
-            role="menuitem"
-            tabindex="0"
-            class="w-full px-2 py-1 text-left text-[13px] text-neutral-200 hover:text-white hover:bg-neutral-700/60 transition-all duration-200 focus:outline-none"
-            onclick={() => handleDropdownAction('settings')}
-          >account settings</div>
-          <hr class="border-neutral-700">
-          <div
-            role="menuitem"
-            tabindex="0"
-            class="w-full px-2 py-1 text-left text-[13px] text-neutral-200 hover:text-white hover:bg-neutral-700/60 transition-all duration-200 focus:outline-none"
-            onclick={() => handleDropdownAction('signout')}
-          >sign out</div>
-        </div>
-      {/if}
-    </div>
-  </div>
->>>>>>> 1518fdd0
 </div>
 
 <style>
