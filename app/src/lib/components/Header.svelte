--- conflicted
+++ resolved
@@ -133,16 +133,10 @@
 	);
 
 	const logoClass = $derived(
-<<<<<<< HEAD
-		effectiveVariant === 'fixed'
-			? 'flex cursor-pointer items-center gap-2 max-[740px]:hidden'
-			: 'flex items-center gap-2 cursor-pointer'
-=======
-		variant === 'fixed'
-			? `flex items-center gap-2 max-[740px]:hidden ${logoIsInteractive ? 'cursor-pointer' : 'cursor-default'}`
-			: `flex items-center gap-2 ${logoIsInteractive ? 'cursor-pointer' : 'cursor-default'}`
->>>>>>> 0f7f237f
-	);
+    effectiveVariant === 'fixed'
+      ? `flex items-center gap-2 max-[740px]:hidden ${logoIsInteractive ? 'cursor-pointer' : 'cursor-default'}`
+      : `flex items-center gap-2 ${logoIsInteractive ? 'cursor-pointer' : 'cursor-default'}`
+  );
 
 	const greaterThanClass = $derived(
 		size === 'small' ? 'text-2xl font-normal text-purple-400' : 'text-4xl font-normal'
@@ -306,7 +300,6 @@
 			{/if}
 		</div>
 	</div>
-<<<<<<< HEAD
 	
 	<!-- User Icon + Username Section -->
     <div class="flex items-center" class:max-[740px]:hidden={effectiveVariant === 'fixed'}>
@@ -378,8 +371,6 @@
       {/if}
     </div>
   </div>
-=======
->>>>>>> 0f7f237f
 </div>
 
 <style>
