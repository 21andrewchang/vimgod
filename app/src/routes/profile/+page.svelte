<script lang="ts">
	import type { PageData } from './$types';
	const { data } = $props<{ data: PageData }>();

	const {
		profileUser,
		motionsGrid,
		motionCounts,
		rawMatchHistory,
		history,
		totals,
		personalBests
	} = data;

	// Generate dailyCounts on client side using user's local timezone
	const dailyCounts: Record<string, number> = {};

	// Helper function to format date as YYYY-MM-DD in user's local timezone
	const formatLocalDate = (date: Date): string => {
		const year = date.getFullYear();
		const month = String(date.getMonth() + 1).padStart(2, '0');
		const day = String(date.getDate()).padStart(2, '0');
		return `${year}-${month}-${day}`;
	};

	// Generate daily counts for the same range as heatmap (53 weeks = 371 days)
	const heatmapDays = 53 * 7; // 371 days to match heatmap
	for (let d = 0; d < heatmapDays; d++) {
		const day = new Date();
		day.setDate(day.getDate() - d);
		const iso = formatLocalDate(day);
		dailyCounts[iso] = 0;
	}

	// Count matches per day - convert UTC timestamps to user's local timezone
	if (rawMatchHistory) {
		rawMatchHistory.forEach((match: any) => {
			// Parse UTC timestamp and convert to user's local timezone
			const utcDate = new Date(match.created_at);
			const matchDate = formatLocalDate(utcDate);

			if (dailyCounts[matchDate] !== undefined) {
				dailyCounts[matchDate]++;
			}
		});
	}

	import StatCard from '$lib/components/StatCard.svelte';
	import ProfileCard from '$lib/components/ProfileCard.svelte';
	import { page } from '$app/stores';

	const normalizeName = (value?: string | null) => {
		if (typeof value !== 'string') return null;
		const trimmed = value.trim();
		return trimmed.length > 0 ? trimmed : null;
	};

	const layoutUser = $derived($page.data?.user ?? null);

	const profileDisplayName = $derived<string>(
		normalizeName(layoutUser?.name) ??
			normalizeName(profileUser.displayName ?? profileUser.name ?? null) ??
			normalizeName(layoutUser?.user_metadata?.name ?? null) ??
			layoutUser?.email?.split?.('@')[0] ??
			'Player'
	);

	const rating = profileUser.elo ?? 0;

	const { rankId, next, span, lp } = lpForRating(rating);
	const nextId = next !== null ? rankIdFromRating(next) : null;

	const lpMax = span ?? 100;
	const lpPercent = lpMax ? Math.min(100, Math.round((lp / lpMax) * 100)) : 100;

	function familyFromRankId(id: string): string {
		if (id === 'nova' || id === 'supernova' || id === 'singularity') {
			return id.charAt(0).toUpperCase() + id.slice(1);
		}
		const m = id.match(/(bronze|silver|gold|platinum|diamond)/i);
		return m ? m[1].charAt(0).toUpperCase() + m[1].slice(1) : 'Unranked';
	}

	function textClassByRank(id: string) {
		const family = familyFromRankId(id);
		const tokens = (colorByRank[family] ?? '').split(' ');
		const textToken = tokens.find((t) => t.startsWith('text-'));

		if (!textToken) return 'text-neutral-300';

		// Static mapping of lighter text colors (100 intensity levels lighter)
		const lighterTextColors: Record<string, string> = {
			'text-neutral-800': 'text-neutral-300',
			'text-white': 'text-neutral-200',
			'text-slate-900': 'text-slate-400',
			'text-yellow-700': 'text-yellow-400',
			'text-teal-600': 'text-teal-400',
			'text-blue-700': 'text-blue-400',
			'text-rose-600': 'text-rose-400',
			'text-violet-50': 'text-violet-200',
			'text-neutral-900': 'text-neutral-300'
		};

		return lighterTextColors[textToken] || textToken;
	}

	const currentTextClass = $derived(textClassByRank(rankId));
	const nextTextClass = $derived(nextId ? textClassByRank(nextId) : '');

	const leftProgressLabel = nextId
		? `${abbrevFromRankId(rankId)} → ${abbrevFromRankId(nextId)}`
		: `${abbrevFromRankId(rankId)}`;

	// console.log('leftProgressLabel', leftProgressLabel);

	const statItems = [
		// { label: 'rank', value: `${profileUser.elo}` },
		{ label: 'wins', value: `${totals.wins} (${totals.winRate}%)` },
		{ label: 'avg apm', value: `${totals.avgAPM}` }
		// { label: 'coverage', value: `${Math.round(totals.coverage * 100)}%` }
	];

	const personalBestItems = [
		{
			label: 'fastest avg speed',
			value:
				personalBests.fastestAvgSpeedMs !== null
					? `${(personalBests.fastestAvgSpeedMs / 1000).toFixed(2)}s`
					: '—',
			percentile: personalBests.fastestAvgSpeedPercentile
		},
		{
			label: 'highest apm',
			value: personalBests.highestApm !== null ? `${Math.round(personalBests.highestApm)}` : '—',
			percentile: personalBests.highestApmPercentile
		},
		{
			label: 'fastest reaction',
			value:
				personalBests.fastestReactionMs !== null
					? `${Math.round(personalBests.fastestReactionMs)}ms`
					: '—',
			percentile: personalBests.fastestReactionPercentile
		}
	];

	const percentileBadgeStyle = (percentile: number | null): string => {
		if (percentile !== null && percentile <= 5) {
			return `background: linear-gradient(120deg, rgba(255,248,255,0.92), rgba(206,182,255,0.95), rgba(255,224,247,0.9));
color: transparent;
-webkit-background-clip: text;
background-clip: text;
text-shadow: 0 0 6px rgba(206, 182, 255, 0.5), 0 0 12px rgba(255, 248, 255, 0.4);
`;
		}
		return 'color:#c9ced6;';
	};

	import RankBadge from '$lib/components/RankBadge.svelte';
	import TopMotions from '$lib/components/TopMotions.svelte';
	import MotionsGrid from '$lib/components/MotionsGrid.svelte';
	import ContributionHeatmap from '$lib/components/ContributionHeatmap.svelte';
	import MatchHistory from '$lib/components/MatchHistory.svelte';
	import BgDarkTiles from '$lib/components/BgDarkTiles.svelte';
	import Footer from '$lib/components/Footer.svelte';
	import {
		lpForRating,
		rankIdFromRating,
		nextRankId,
		abbrevFromRankId,
		prettyRank,
		colorByRank
	} from '$lib/data/ranks';
</script>

<BgDarkTiles />

<<<<<<< HEAD
<div class="relative w-full overflow-hidden">
	<div class="relative z-[2] mx-auto max-w-6xl space-y-8 px-6 pb-4 pt-16">
		<!-- Stats row -->
		<div class="grid grid-cols-1 gap-4 md:grid-cols-11">
			<div class="md:col-span-5">
				<ProfileCard
					userName={profileDisplayName}
					rank={profileUser.rank}
					rankName={profileUser.rankName}
					level={profileUser.level}
					experience={profileUser.experience}
					maxExperience={profileUser.maxExperience}
				/>
			</div>
			<div class="flex gap-4 md:col-span-6">
				<div class="min-w-[120px] flex-[1.4]">
					<StatCard label="rank" class="w-full">
						<!-- Top-right badge with extra padding handled in the card -->
						<svelte:fragment slot="corner">
							<!-- <RankBadge rank={profileUser.rank} /> -->
						</svelte:fragment>

						<!-- (Optional) main content area can be empty or show rating -->
						<!-- <div class="text-neutral-300 text-sm">Rating {profileUser.elo}</div> -->

						<!-- Footer: LP label (right) + progress bar at the bottom -->
						<svelte:fragment slot="footer">
							<div class="mb-2 flex w-full justify-between">
								<div class="flex items-center gap-1 font-mono text-xs">
									<span class={currentTextClass}>{abbrevFromRankId(rankId)}</span>
									{#if nextId}
										<span class="text-white">→</span>
										<span class={nextTextClass}>{abbrevFromRankId(nextId)}</span>
									{/if}
								</div>
=======
<div
  class="w-full relative overflow-hidden"
>
  <div class="relative z-[2] px-6 pt-16 pb-4 max-w-6xl mx-auto space-y-8">
    <!-- Stats row -->
    <div class="grid grid-cols-1 md:grid-cols-11 gap-4">
        <div class="md:col-span-5">
            <ProfileCard 
                userName={profileDisplayName} 
                rank={profileUser.rank}
                rankName={profileUser.rankName}
                level={profileUser.level}
                experience={profileUser.experience} 
                maxExperience={profileUser.maxExperience} 
            />
        </div>
        <div class="md:col-span-6 flex gap-4">

            <div class="flex-[1.4] min-w-[120px]">
                <StatCard label="rank" class="w-full">
                  <!-- Top-right badge with extra padding handled in the card -->
                  <svelte:fragment slot="corner">
                    <!-- <RankBadge rank={profileUser.rank} /> -->
                  </svelte:fragment>
      
                  <!-- (Optional) main content area can be empty or show rating -->
                  <!-- <div class="text-neutral-300 text-sm">Rating {profileUser.elo}</div> -->
      
                  <!-- Footer: LP label (right) + progress bar at the bottom -->
                  <svelte:fragment slot="footer">
                    <div class="mb-2 flex w-full justify-between">
                        <div class="text-xs font-mono flex items-center gap-1">
                        <span class={currentTextClass}>{abbrevFromRankId(rankId)}</span>
                        {#if nextId}
                            <span class="text-white">→</span>
                            <span class={nextTextClass}>{abbrevFromRankId(nextId)}</span>
                        {/if}
                        </div>

                        <div class="text-xs font-mono text-right" style="color:#c9ced6;">
                        {lpMax ? `${lp}/${lpMax} LP` : `${lp}+ LP`}
                        </div>
                    </div>

                    <div class="w-full bg-zinc-800/60 rounded-full h-2 overflow-hidden">
                        <div class="h-2 rounded-full bg-pearlescent shiny-glow" style={`width:${lpPercent}%;`}></div>
                    </div>
                  </svelte:fragment>
                </StatCard>
              </div>

            {#each statItems as s}
              <div class="flex-1">
                <StatCard label={s.label} value={s.value} />
              </div>
            {/each}
        </div>
    </div>
  
    <!-- Heatmap -->
    <section>
      <ContributionHeatmap {dailyCounts} weeks={53} />
    </section>

    <!-- Personal bests -->
    <section>
      <h2 class="text-lg font-semibold mb-2" style="color:#e8e8e8; font-family: 'JetBrains Mono','Fira Code',ui-monospace,SFMono-Regular,Menlo,Consolas,'Liberation Mono',Monaco,monospace;">personal bests</h2>
      <div class="grid grid-cols-1 gap-4 md:grid-cols-3">
        {#each personalBestItems as item}
          <StatCard label={item.label} value={item.value} class="pb-card-compact" >
            <div
              slot="corner"
              class="absolute inset-y-0 right-3 flex items-center text-[12px] uppercase tracking-[0.12em]"
              class:hidden={item.percentile === null}
              style={`${percentileBadgeStyle(item.percentile)} font-family:'JetBrains Mono','Fira Code',ui-monospace,SFMono-Regular,Menlo,Consolas,'Liberation Mono',Monaco,monospace;`}
            >
              {#if item.percentile !== null}
                <span>top&nbsp;{item.percentile.toFixed(1)}%</span>
              {/if}
            </div>
          </StatCard>
        {/each}
      </div>
    </section>

    <!-- Top motions -->
    <section>
      <h2 class="text-lg font-semibold mb-2" style="color:#e8e8e8; font-family: 'JetBrains Mono','Fira Code',ui-monospace,SFMono-Regular,Menlo,Consolas,'Liberation Mono',Monaco,monospace;">most used motions</h2>
      <TopMotions {motionCounts} limit={4} />
    </section>

    <!-- Motions unlocked/locked -->
    <!-- <section>
      <h2 class="text-lg font-semibold mb-2">Motions</h2>
      <p class="text-sm text-neutral-500 mb-3">Unlocked vs locked (locked shows "unlock at rank …")</p>
      <MotionsGrid items={motionsGrid} />
    </section> -->
  
    <!-- Match history -->
    <section class="pb-16">
        <h2 class="text-lg font-semibold mb-2" style="color:#e8e8e8; font-family: 'JetBrains Mono','Fira Code',ui-monospace,SFMono-Regular,Menlo,Consolas,'Liberation Mono',Monaco,monospace;">match history</h2>
      <MatchHistory {history} />
    </section>
  </div>
  
  <!-- Animated background -->
>>>>>>> 02a0672c

								<div class="text-right font-mono text-xs" style="color:#c9ced6;">
									{lpMax ? `${lp}/${lpMax} LP` : `${lp}+ LP`}
								</div>
							</div>

							<div class="h-2 w-full overflow-hidden rounded-full bg-zinc-800/60">
								<div
									class="bg-pearlescent shiny-glow h-2 rounded-full"
									style={`width:${lpPercent}%;`}
								/>
							</div>
						</svelte:fragment>
					</StatCard>
				</div>

				{#each statItems as s}
					<div class="flex-1">
						<StatCard label={s.label} value={s.value} />
					</div>
				{/each}
			</div>
		</div>

		<!-- Heatmap -->
		<section>
			<ContributionHeatmap {dailyCounts} weeks={53} />
		</section>

		<!-- Personal bests -->
		<section>
			<h2
				class="mb-2 text-lg font-semibold"
				style="color:#e8e8e8; font-family: 'JetBrains Mono','Fira Code',ui-monospace,SFMono-Regular,Menlo,Consolas,'Liberation Mono',Monaco,monospace;"
			>
				personal bests
			</h2>
			<div class="grid grid-cols-1 gap-4 md:grid-cols-3">
				{#each personalBestItems as item}
					<StatCard label={item.label} value={item.value} class="pb-card-compact">
						<div
							slot="corner"
							class="absolute inset-y-0 right-3 flex items-center text-[12px] uppercase tracking-[0.12em]"
							class:hidden={item.percentile === null}
							style={`${percentileBadgeStyle(item.percentile)} font-family:'JetBrains Mono','Fira Code',ui-monospace,SFMono-Regular,Menlo,Consolas,'Liberation Mono',Monaco,monospace;`}
						>
							{#if item.percentile !== null}
								<span>top&nbsp;{item.percentile.toFixed(1)}%</span>
							{/if}
						</div>
					</StatCard>
				{/each}
			</div>
		</section>

		<!-- Top motions -->
		<section>
			<h2
				class="mb-2 text-lg font-semibold"
				style="color:#e8e8e8; font-family: 'JetBrains Mono','Fira Code',ui-monospace,SFMono-Regular,Menlo,Consolas,'Liberation Mono',Monaco,monospace;"
			>
				most used motions
			</h2>
			<TopMotions {motionCounts} limit={4} />
		</section>

		<!-- Match history -->
		<section class="pb-16">
			<h2
				class="mb-2 text-lg font-semibold"
				style="color:#e8e8e8; font-family: 'JetBrains Mono','Fira Code',ui-monospace,SFMono-Regular,Menlo,Consolas,'Liberation Mono',Monaco,monospace;"
			>
				match history
			</h2>
			<MatchHistory {history} />
		</section>
	</div>

	<!-- Animated background -->
</div>

<Footer fixed={false} />

<style>
	:global(.pb-card-compact .statcard-label) {
		margin-bottom: 0.25rem;
	}

	:global(.pb-card-compact .statcard-value) {
		margin-top: 0;
	}
</style>
<|MERGE_RESOLUTION|>--- conflicted
+++ resolved
@@ -175,7 +175,7 @@
 
 <BgDarkTiles />
 
-<<<<<<< HEAD
+
 <div class="relative w-full overflow-hidden">
 	<div class="relative z-[2] mx-auto max-w-6xl space-y-8 px-6 pb-4 pt-16">
 		<!-- Stats row -->
@@ -193,15 +193,9 @@
 			<div class="flex gap-4 md:col-span-6">
 				<div class="min-w-[120px] flex-[1.4]">
 					<StatCard label="rank" class="w-full">
-						<!-- Top-right badge with extra padding handled in the card -->
 						<svelte:fragment slot="corner">
-							<!-- <RankBadge rank={profileUser.rank} /> -->
 						</svelte:fragment>
-
-						<!-- (Optional) main content area can be empty or show rating -->
-						<!-- <div class="text-neutral-300 text-sm">Rating {profileUser.elo}</div> -->
-
-						<!-- Footer: LP label (right) + progress bar at the bottom -->
+            
 						<svelte:fragment slot="footer">
 							<div class="mb-2 flex w-full justify-between">
 								<div class="flex items-center gap-1 font-mono text-xs">
@@ -211,114 +205,6 @@
 										<span class={nextTextClass}>{abbrevFromRankId(nextId)}</span>
 									{/if}
 								</div>
-=======
-<div
-  class="w-full relative overflow-hidden"
->
-  <div class="relative z-[2] px-6 pt-16 pb-4 max-w-6xl mx-auto space-y-8">
-    <!-- Stats row -->
-    <div class="grid grid-cols-1 md:grid-cols-11 gap-4">
-        <div class="md:col-span-5">
-            <ProfileCard 
-                userName={profileDisplayName} 
-                rank={profileUser.rank}
-                rankName={profileUser.rankName}
-                level={profileUser.level}
-                experience={profileUser.experience} 
-                maxExperience={profileUser.maxExperience} 
-            />
-        </div>
-        <div class="md:col-span-6 flex gap-4">
-
-            <div class="flex-[1.4] min-w-[120px]">
-                <StatCard label="rank" class="w-full">
-                  <!-- Top-right badge with extra padding handled in the card -->
-                  <svelte:fragment slot="corner">
-                    <!-- <RankBadge rank={profileUser.rank} /> -->
-                  </svelte:fragment>
-      
-                  <!-- (Optional) main content area can be empty or show rating -->
-                  <!-- <div class="text-neutral-300 text-sm">Rating {profileUser.elo}</div> -->
-      
-                  <!-- Footer: LP label (right) + progress bar at the bottom -->
-                  <svelte:fragment slot="footer">
-                    <div class="mb-2 flex w-full justify-between">
-                        <div class="text-xs font-mono flex items-center gap-1">
-                        <span class={currentTextClass}>{abbrevFromRankId(rankId)}</span>
-                        {#if nextId}
-                            <span class="text-white">→</span>
-                            <span class={nextTextClass}>{abbrevFromRankId(nextId)}</span>
-                        {/if}
-                        </div>
-
-                        <div class="text-xs font-mono text-right" style="color:#c9ced6;">
-                        {lpMax ? `${lp}/${lpMax} LP` : `${lp}+ LP`}
-                        </div>
-                    </div>
-
-                    <div class="w-full bg-zinc-800/60 rounded-full h-2 overflow-hidden">
-                        <div class="h-2 rounded-full bg-pearlescent shiny-glow" style={`width:${lpPercent}%;`}></div>
-                    </div>
-                  </svelte:fragment>
-                </StatCard>
-              </div>
-
-            {#each statItems as s}
-              <div class="flex-1">
-                <StatCard label={s.label} value={s.value} />
-              </div>
-            {/each}
-        </div>
-    </div>
-  
-    <!-- Heatmap -->
-    <section>
-      <ContributionHeatmap {dailyCounts} weeks={53} />
-    </section>
-
-    <!-- Personal bests -->
-    <section>
-      <h2 class="text-lg font-semibold mb-2" style="color:#e8e8e8; font-family: 'JetBrains Mono','Fira Code',ui-monospace,SFMono-Regular,Menlo,Consolas,'Liberation Mono',Monaco,monospace;">personal bests</h2>
-      <div class="grid grid-cols-1 gap-4 md:grid-cols-3">
-        {#each personalBestItems as item}
-          <StatCard label={item.label} value={item.value} class="pb-card-compact" >
-            <div
-              slot="corner"
-              class="absolute inset-y-0 right-3 flex items-center text-[12px] uppercase tracking-[0.12em]"
-              class:hidden={item.percentile === null}
-              style={`${percentileBadgeStyle(item.percentile)} font-family:'JetBrains Mono','Fira Code',ui-monospace,SFMono-Regular,Menlo,Consolas,'Liberation Mono',Monaco,monospace;`}
-            >
-              {#if item.percentile !== null}
-                <span>top&nbsp;{item.percentile.toFixed(1)}%</span>
-              {/if}
-            </div>
-          </StatCard>
-        {/each}
-      </div>
-    </section>
-
-    <!-- Top motions -->
-    <section>
-      <h2 class="text-lg font-semibold mb-2" style="color:#e8e8e8; font-family: 'JetBrains Mono','Fira Code',ui-monospace,SFMono-Regular,Menlo,Consolas,'Liberation Mono',Monaco,monospace;">most used motions</h2>
-      <TopMotions {motionCounts} limit={4} />
-    </section>
-
-    <!-- Motions unlocked/locked -->
-    <!-- <section>
-      <h2 class="text-lg font-semibold mb-2">Motions</h2>
-      <p class="text-sm text-neutral-500 mb-3">Unlocked vs locked (locked shows "unlock at rank …")</p>
-      <MotionsGrid items={motionsGrid} />
-    </section> -->
-  
-    <!-- Match history -->
-    <section class="pb-16">
-        <h2 class="text-lg font-semibold mb-2" style="color:#e8e8e8; font-family: 'JetBrains Mono','Fira Code',ui-monospace,SFMono-Regular,Menlo,Consolas,'Liberation Mono',Monaco,monospace;">match history</h2>
-      <MatchHistory {history} />
-    </section>
-  </div>
-  
-  <!-- Animated background -->
->>>>>>> 02a0672c
 
 								<div class="text-right font-mono text-xs" style="color:#c9ced6;">
 									{lpMax ? `${lp}/${lpMax} LP` : `${lp}+ LP`}
